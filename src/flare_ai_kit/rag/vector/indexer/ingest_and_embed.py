"""Ingest and embed pipeline for vector RAG."""

from typing import Any

from flare_ai_kit.rag.vector.embedding.base import BaseEmbedding
from flare_ai_kit.rag.vector.indexer.base import BaseIndexer


def ingest_and_embed(
    indexer: BaseIndexer,
    embedding_model: BaseEmbedding,
    batch_size: int = 32,
) -> list[dict[str, Any]]:
    """
<<<<<<< HEAD
    Process chunks from indexer and generate embeddings.

    Processes all chunks from the indexer, generates embeddings using the
    embedding model, and returns a list of dicts with embedding, text, and metadata.
=======
    Generates embeddings for text chunks from the indexer.
>>>>>>> 10a9313a

    Args:
        indexer (BaseIndexer): The data indexer yielding text chunks and metadata.
        embedding_model (BaseEmbedding): The embedding model to use.
        batch_size (int): Number of chunks to embed per batch.

    Returns:
        list[dict[str, Any]]: Each dict contains 'embedding', 'text', and 'metadata'.

    """
    results: list[dict[str, Any]] = []
    batch_texts: list[str] = []
    batch_metadata: list[Any] = []

    for item in indexer.ingest():
        batch_texts.append(item["text"])
        batch_metadata.append(item["metadata"])
        if len(batch_texts) == batch_size:
            embeddings: list[Any] = embedding_model.embed_content(batch_texts)
            for emb, text, meta in zip(
                embeddings, batch_texts, batch_metadata, strict=False
            ):
                results.append({"embedding": emb, "text": text, "metadata": meta})
            batch_texts = []
            batch_metadata = []

    # Process any remaining items
    if batch_texts:
        embeddings: list[Any] = embedding_model.embed_content(batch_texts)
        for emb, text, meta in zip(
            embeddings, batch_texts, batch_metadata, strict=False
        ):
            results.append({"embedding": emb, "text": text, "metadata": meta})

    return results<|MERGE_RESOLUTION|>--- conflicted
+++ resolved
@@ -12,14 +12,12 @@
     batch_size: int = 32,
 ) -> list[dict[str, Any]]:
     """
-<<<<<<< HEAD
+
     Process chunks from indexer and generate embeddings.
 
     Processes all chunks from the indexer, generates embeddings using the
     embedding model, and returns a list of dicts with embedding, text, and metadata.
-=======
-    Generates embeddings for text chunks from the indexer.
->>>>>>> 10a9313a
+
 
     Args:
         indexer (BaseIndexer): The data indexer yielding text chunks and metadata.
