--- conflicted
+++ resolved
@@ -16,18 +16,12 @@
     @abstractmethod
     def ingest(self) -> Iterator[dict[str, Any]]:
         """
-<<<<<<< HEAD
+
         Process the data source and yield dictionaries containing.
 
         - 'text': The chunked text content
         - 'metadata': Associated metadata (e.g., source, title, url)
-=======
-        Ingest and process data from the source.
 
-        Process the data source and yield dictionaries containing:
-            - 'text': The chunked text content
-            - 'metadata': Associated metadata (e.g., source, title, url).
->>>>>>> 10a9313a
 
         Yields:
             dict[str, Any]: A dictionary with 'text' and 'metadata' keys.
