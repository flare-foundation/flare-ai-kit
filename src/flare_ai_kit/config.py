"""Settings for Flare AI Kit."""

<<<<<<< HEAD
=======
from functools import lru_cache
>>>>>>> 2c6a3fc6
from typing import Literal

from pydantic import Field
from pydantic_settings import BaseSettings, SettingsConfigDict

from flare_ai_kit.agent.settings import AgentSettings
from flare_ai_kit.ecosystem.settings import EcosystemSettings
from flare_ai_kit.ingestion.settings import IngestionSettings
from flare_ai_kit.rag.graph.settings import GraphDbSettings
from flare_ai_kit.rag.vector.settings import VectorDbSettings
from flare_ai_kit.social.settings import SocialSettings
from flare_ai_kit.tee.settings import TeeSettings


class AppSettings(BaseSettings):
    """Main application settings, composes settings from SDK components."""

    # Configure loading behavior
    model_config = SettingsConfigDict(
        env_file=".env",
        env_file_encoding="utf-8",
        env_nested_delimiter="__",
        case_sensitive=False,
        extra="ignore",
    )
    log_level: Literal["DEBUG", "INFO", "WARNING", "ERROR", "CRITICAL"] = Field(
        default="DEBUG", description="Logging level"
    )
<<<<<<< HEAD
    agent: AgentSettingsModel = Field(default_factory=AgentSettingsModel)  # pyright: ignore[reportArgumentType,reportUnknownVariableType]
    ecosystem: EcosystemSettingsModel = Field(default_factory=EcosystemSettingsModel)  # pyright: ignore[reportArgumentType,reportUnknownVariableType]
    vector_db: VectorDbSettingsModel = Field(default_factory=VectorDbSettingsModel)  # pyright: ignore[reportArgumentType,reportUnknownVariableType]
    graph_db: GraphDbSettingsModel = Field(default_factory=GraphDbSettingsModel)  # pyright: ignore[reportArgumentType,reportUnknownVariableType]
    social: SocialSettingsModel = Field(default_factory=SocialSettingsModel)  # pyright: ignore[reportArgumentType,reportUnknownVariableType]
    tee: TeeSettingsModel = Field(default_factory=TeeSettingsModel)  # pyright: ignore[reportArgumentType,reportUnknownVariableType]
    ingestion: IngestionSettingsModel = Field(default_factory=IngestionSettingsModel)  # pyright: ignore[reportArgumentType,reportUnknownVariableType]
=======
    agent: AgentSettings
    ecosystem: EcosystemSettings
    vector_db: VectorDbSettings
    graph_db: GraphDbSettings
    social: SocialSettings
    tee: TeeSettings
    ingestion: IngestionSettings


@lru_cache
def get_settings() -> AppSettings:
    """Singleton settings."""
    settings = AppSettings()  # pyright: ignore[reportCallIssue]
    structlog.configure(
        wrapper_class=structlog.make_filtering_bound_logger(settings.log_level)
    )
    logger = structlog.getLogger(__name__)
    logger.info(settings.model_dump_json(indent=2))
    return settings


get_settings()
>>>>>>> 2c6a3fc6
<|MERGE_RESOLUTION|>--- conflicted
+++ resolved
@@ -1,9 +1,6 @@
 """Settings for Flare AI Kit."""
 
-<<<<<<< HEAD
-=======
-from functools import lru_cache
->>>>>>> 2c6a3fc6
+
 from typing import Literal
 
 from pydantic import Field
@@ -32,7 +29,7 @@
     log_level: Literal["DEBUG", "INFO", "WARNING", "ERROR", "CRITICAL"] = Field(
         default="DEBUG", description="Logging level"
     )
-<<<<<<< HEAD
+
     agent: AgentSettingsModel = Field(default_factory=AgentSettingsModel)  # pyright: ignore[reportArgumentType,reportUnknownVariableType]
     ecosystem: EcosystemSettingsModel = Field(default_factory=EcosystemSettingsModel)  # pyright: ignore[reportArgumentType,reportUnknownVariableType]
     vector_db: VectorDbSettingsModel = Field(default_factory=VectorDbSettingsModel)  # pyright: ignore[reportArgumentType,reportUnknownVariableType]
@@ -40,27 +37,3 @@
     social: SocialSettingsModel = Field(default_factory=SocialSettingsModel)  # pyright: ignore[reportArgumentType,reportUnknownVariableType]
     tee: TeeSettingsModel = Field(default_factory=TeeSettingsModel)  # pyright: ignore[reportArgumentType,reportUnknownVariableType]
     ingestion: IngestionSettingsModel = Field(default_factory=IngestionSettingsModel)  # pyright: ignore[reportArgumentType,reportUnknownVariableType]
-=======
-    agent: AgentSettings
-    ecosystem: EcosystemSettings
-    vector_db: VectorDbSettings
-    graph_db: GraphDbSettings
-    social: SocialSettings
-    tee: TeeSettings
-    ingestion: IngestionSettings
-
-
-@lru_cache
-def get_settings() -> AppSettings:
-    """Singleton settings."""
-    settings = AppSettings()  # pyright: ignore[reportCallIssue]
-    structlog.configure(
-        wrapper_class=structlog.make_filtering_bound_logger(settings.log_level)
-    )
-    logger = structlog.getLogger(__name__)
-    logger.info(settings.model_dump_json(indent=2))
-    return settings
-
-
-get_settings()
->>>>>>> 2c6a3fc6
