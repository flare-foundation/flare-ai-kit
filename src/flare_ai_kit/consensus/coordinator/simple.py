"""An enhanced implementation of the Coordinator interface."""

import asyncio
from dataclasses import dataclass, field
from typing import Any

try:
    from pydantic_ai import Agent as _PydanticAgent  # type: ignore[import-untyped]

    Agent = _PydanticAgent  # type: ignore[misc]
except ImportError:
    # Fallback for when pydantic_ai is not available
    class Agent:  # type: ignore[misc]
        """Fallback Agent when pydantic_ai is not available."""

        def __init__(self, **kwargs: Any) -> None:
            for key, value in kwargs.items():
                setattr(self, key, value)


from flare_ai_kit.common import AgentRole, Prediction
from flare_ai_kit.consensus.coordinator.base import BaseCoordinator


@dataclass
class CoordinatorAgent:
    """Represents an agent managed by the coordinator."""

    agent_id: str
    agent: Any
    role: AgentRole
    config: dict[str, Any] = field(default_factory=lambda: dict[str, Any]())

    @property
    def status(self) -> str:
        """Returns the status of the agent."""
        return getattr(self.agent, "status", "unknown")  # type: ignore[arg-type]


class SimpleCoordinator(BaseCoordinator):
    """A coordinator that manages agent lifecycle, distribution, and roles."""

    def __init__(self) -> None:
        self.agents: dict[str, CoordinatorAgent] = {}

    def add_agent(
        self,
<<<<<<< HEAD
        agent: Any,
        role: str,  # Changed to str to match base class
=======
        agent: Agent[Any, Any],
        role: AgentRole,
>>>>>>> 51e6fe59
        config: dict[str, Any] | None = None,
    ) -> None:
        """
        Adds an agent with a specific role and optional config.

        Args:
            agent: The AI agent instance.
            role: Role of the agent (e.g., "summarizer").
            config: Optional agent-specific configuration.

        """
        agent_id = f"{type(agent).__name__}_{len(self.agents)}"
        self.agents[agent_id] = CoordinatorAgent(
            agent_id=agent_id,
            agent=agent,
            role=role,
            config=config or {},
        )

    def remove_agent(self, agent_id: str) -> None:
        """Removes an agent by ID."""
        self.agents.pop(agent_id, None)

    async def start_agents(self) -> None:
        """Starts all agents that define a `start()` coroutine."""
        for agent in self.agents.values():
            agent_start = getattr(agent.agent, "start", None)
            if agent_start is not None and asyncio.iscoroutinefunction(agent_start):
                await agent_start()

    async def stop_agents(self) -> None:
        """Stops all agents that define a `stop()` coroutine."""
        for agent in self.agents.values():
            agent_stop = getattr(agent.agent, "stop", None)
            if agent_stop is not None and asyncio.iscoroutinefunction(agent_stop):
                await agent_stop()

    def monitor_agents(self) -> list[dict[str, str | Any]]:
        """Returns a summary of agents' roles and statuses."""
        return [
            {"agent_id": a.agent_id, "role": a.role, "status": a.status}
            for a in self.agents.values()
        ]

    async def distribute_task(
        self, task: str, role: AgentRole | None = None
    ) -> list[tuple[str, Any]]:
        """
        Distributes a task to all or role-matching agents.

        Returns:
            A list of tuples (agent_id, result).

        """
        selected: list[tuple[str, Any]] = [
            (a.agent_id, a.agent)
            for a in self.agents.values()
            if role is None or a.role == role
        ]

        results: list[Any] = list(
            await asyncio.gather(*(agent.run(task) for _, agent in selected))
        )

        return list(zip((aid for aid, _ in selected), results, strict=False))

    async def process_results(
        self, predictions: list[tuple[str, Any]]
    ) -> list[Prediction]:
        """
        Processes a list of (agent_id, result) into Prediction objects.

        Returns:
            A list of structured `Prediction` objects.

        """
        predictions_list: list[Prediction] = []

        for agent_id, result in predictions:
            prediction_value = (
                float(result) if isinstance(result, (int, float)) else str(result)
            )
            confidence = self.agents[agent_id].config.get("confidence", 1.0)

            predictions_list.append(
                Prediction(
                    agent_id=agent_id,
                    prediction=prediction_value,
                    confidence=confidence,
                )
            )

        return predictions_list<|MERGE_RESOLUTION|>--- conflicted
+++ resolved
@@ -45,13 +45,10 @@
 
     def add_agent(
         self,
-<<<<<<< HEAD
+
         agent: Any,
         role: str,  # Changed to str to match base class
-=======
-        agent: Agent[Any, Any],
-        role: AgentRole,
->>>>>>> 51e6fe59
+
         config: dict[str, Any] | None = None,
     ) -> None:
         """
