--- conflicted
+++ resolved
@@ -2,11 +2,7 @@
 
 from .explorer import BlockExplorer
 from .flare import Flare
-<<<<<<< HEAD
-from .protocols import FAssets, FtsoV2
-=======
 from .protocols import DataAvailabilityLayer, FAssets, FtsoV2
->>>>>>> 9ebe591c
 from .settings import (
     ChainIdConfig,
     ContractAddresses,
@@ -19,10 +15,7 @@
     "ChainIdConfig",
     "ContractAddresses",
     "Contracts",
-<<<<<<< HEAD
-=======
     "DataAvailabilityLayer",
->>>>>>> 9ebe591c
     "EcosystemSettings",
     "FAssets",
     "Flare",
