--- conflicted
+++ resolved
@@ -1,26 +1,5 @@
-<<<<<<< HEAD
+
 from .fassets import FAssets
 from .ftsov2 import FtsoV2
 
 __all__ = ["FAssets", "FtsoV2"]
-=======
-from .da_layer import (
-    AttestationData,
-    AttestationRequest,
-    AttestationResponse,
-    DataAvailabilityLayer,
-    MerkleProof,
-    VotingRoundData,
-)
-from .ftsov2 import FtsoV2
-
-__all__ = [
-    "AttestationData",
-    "AttestationRequest",
-    "AttestationResponse",
-    "DataAvailabilityLayer",
-    "FtsoV2",
-    "MerkleProof",
-    "VotingRoundData",
-]
->>>>>>> 674da747
