[project]
name = "flare-ai-kit"
version = "0.1.0"
description = "SDK for building verifiable AI Agents on Flare using Confidential Space"
readme = "README.md"
license = "Apache-2.0"
license-files = ["LICENSE"]
authors = [
    { name = "Dinesh Pinto", email = "annual.fallout_0z@icloud.com" }
]
keywords = ["flare", "confidential-space", "blockchain", "ai", "agent", "sdk", "confidential computing"]
classifiers = [
    "Development Status :: 3 - Alpha",
    "Intended Audience :: Developers",
    "Operating System :: OS Independent",
    "License :: OSI Approved :: Apache Software License",
    "Programming Language :: Python",
    "Programming Language :: Python :: 3.12",
    "Programming Language :: Python :: 3.13",
    "Programming Language :: Python :: 3 :: Only",
    "Topic :: Software Development :: Libraries :: Python Modules",
    "Typing :: Typed"
]
requires-python = ">=3.12"
dependencies = [
    "google-genai>=1.8.0",
    "httpx>=0.28.1",
    "pydantic>=2.11.1",
    "pydantic-ai>=0.0.46",
    "structlog>=25.2.0",
    "tenacity>=8.2.3,<9.0.0",
<<<<<<< HEAD
    "web3>=7.10.0",
    "pillow>=11.3.0",
    "pymupdf>=1.26.1",
    "pytesseract>=0.3.13",
    "google-adk>=1.8.0",
=======
    "web3>=7.10.0"
>>>>>>> 524a248a
]

[project.urls]
Homepage = "https://github.com/flare-foundation/flare-ai-kit"
Repository = "https://github.com/flare-foundation/flare-ai-kit"
Releases = "https://github.com/flare-foundation/flare-ai-kit/releases"
Issues = "https://github.com/flare-foundation/flare-ai-kit/issues"

[project.scripts]
flare-ai-kit = "flare_ai_kit.main:start"

[project.optional-dependencies]
rag = [
    "qdrant-client>=1.13.3",
    "dulwich>=0.23.2"
]
social = [
    "python-telegram-bot>=22.0",
    "tweepy>=4.15.0",
    "async_lru>=2.0.5",
    "slack-sdk>=3.26.2",
    "discord.py>=2.3.2"
]
tee = [
    "cryptography>=44.0.2",
    "pyjwt>=2.10.1",
    "pyopenssl>=25.0.0"
]
a2a = [
    "fastapi[standard]>=0.116.1",
]
ingestion = [
    "pillow>=11.3.0",
    "pymupdf>=1.26.1",
    "pytesseract>=0.3.13"
]

[build-system]
requires = ["hatchling"]
build-backend = "hatchling.build"

[dependency-groups]
dev = [
    "pyright>=1.1.398",
    "pytest>=8.3.5",
    "pytest-asyncio>=0.26.0",
    "pytest-mock>=3.14.0",
    "ruff>=0.11.2",
    "settings-doc>=4.3.2",
    "reportlab>=4.2.0",
]

[tool.ruff]
target-version = "py312"

[tool.ruff.lint]
select = ["ALL"]
ignore = ["D203", "D212", "COM812", "S105", "D401", "D104", "ANN401", "ISC003", "D107", "FBT001", "FBT002", "FBT003"]

[tool.ruff.lint.extend-per-file-ignores]
"tests/**/*.py" = ["S101", "ARG", "PLR2004", "SLF001", "BLE001", "E501", "T201", "D", "ANN001", "ANN201", "F821"]
"examples/**/*.py" = ["T201", "BLE001", "D415", "D100", "INP001"]

[tool.pyright]
pythonVersion = "3.12"
include = ["src/"]
typeCheckingMode = "strict"

[tool.pytest.ini_options]
asyncio_mode = "strict"
asyncio_default_fixture_loop_scope = "function"<|MERGE_RESOLUTION|>--- conflicted
+++ resolved
@@ -29,15 +29,11 @@
     "pydantic-ai>=0.0.46",
     "structlog>=25.2.0",
     "tenacity>=8.2.3,<9.0.0",
-<<<<<<< HEAD
     "web3>=7.10.0",
     "pillow>=11.3.0",
     "pymupdf>=1.26.1",
     "pytesseract>=0.3.13",
-    "google-adk>=1.8.0",
-=======
-    "web3>=7.10.0"
->>>>>>> 524a248a
+    "google-adk>=1.8.0"
 ]
 
 [project.urls]
